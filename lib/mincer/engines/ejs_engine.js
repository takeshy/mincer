/**
 *  class EjsEngine
 *
 *  Engine for the EJS compiler. You will need `ejs` Node module installed
 *  in order to use [[Mincer]] with `*.ejs` files:
 *
 *      npm install ejs
 *
 *
 *  ##### SUBCLASS OF
 *
 *  [[Template]]
 **/


'use strict';


// 3rd-party
var ejs; // initialized later


// internal
var Template = require('../template');
var prop     = require('../common').prop;

// Class constructor
var EjsEngine = module.exports = function EjsEngine() {
  if(arguments[0].match(/jst.ejs/)){
    this.isJST = true;
  }
  Template.apply(this, arguments);
};


require('util').inherits(EjsEngine, Template);


// Check whenever ejs module is loaded
EjsEngine.prototype.isInitialized = function () {
  return !!ejs;
};


// Autoload ejs library
EjsEngine.prototype.initializeEngine = function () {
  ejs = this.require('ejs');
};

// Lazy evaluation
EjsEngine.prototype.toString = function () {
  var options, lazy = this.lazy, source = lazy.source;
  if (lazy && source && source.call) {
    options = lazy.options;
    return source.call(options.scope, options.locals);
  }
  throw new Error("EjsEngine does not seem to be evaluated yet");
};

// Render data
EjsEngine.prototype.evaluate = function (context, locals, callback) {
  /*jshint unused:false*/
  try {
<<<<<<< HEAD
    if(this.isJST){
      var source = ejs.parse(this.data,{compileDebug: false});
      source = "function(locals){" + source + "}";
      callback(null,source);
    }else{
      callback(null, ejs.render(this.data, {scope: context, locals: locals}));
    }
=======
    var lazy = this.lazy = {};
    lazy.options = { scope: context,
                     locals: locals,
                     client: true,
                     filename: context.pathname,
                     compileDebug: false };
    lazy.source  = ejs.compile(this.data.trimRight(), lazy.options);
    prop(this, 'lazySource', lazy.source);
    callback(null, this);
>>>>>>> f9226a2d
  } catch (err) {
    callback(err);
  }
};<|MERGE_RESOLUTION|>--- conflicted
+++ resolved
@@ -61,25 +61,21 @@
 EjsEngine.prototype.evaluate = function (context, locals, callback) {
   /*jshint unused:false*/
   try {
-<<<<<<< HEAD
     if(this.isJST){
       var source = ejs.parse(this.data,{compileDebug: false});
       source = "function(locals){" + source + "}";
       callback(null,source);
     }else{
-      callback(null, ejs.render(this.data, {scope: context, locals: locals}));
+      var lazy = this.lazy = {};
+      lazy.options = { scope: context,
+                       locals: locals,
+                       client: true,
+                       filename: context.pathname,
+                       compileDebug: false };
+      lazy.source  = ejs.compile(this.data.trimRight(), lazy.options);
+      prop(this, 'lazySource', lazy.source);
+      callback(null, this);
     }
-=======
-    var lazy = this.lazy = {};
-    lazy.options = { scope: context,
-                     locals: locals,
-                     client: true,
-                     filename: context.pathname,
-                     compileDebug: false };
-    lazy.source  = ejs.compile(this.data.trimRight(), lazy.options);
-    prop(this, 'lazySource', lazy.source);
-    callback(null, this);
->>>>>>> f9226a2d
   } catch (err) {
     callback(err);
   }
