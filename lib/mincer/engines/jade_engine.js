/**
 *  class JadeEngine
 *
 *  Engine for the Jade template language. You will need `jade` Node modules
 *  installed in order to use [[Mincer]] with `*.jade` files:
 *
 *     npm install jade
 *
 *  This is a "backend" engine of [[JstEngine]].
 *
 *  **NOTICE** Generated functions require you to have `jade` client runtime to
 *  be required:
 *
 *  ``` javascript
 *  //= require jade-runtime
 *  //= require templates/hello
 *  ```
 *
 *
 *  ##### SUBCLASS OF
 *
 *  [[Template]]
 **/


'use strict';


// 3rd-party
var path = require('path');
var _ = require('underscore');
var Jade;   // initialized later


// internal
var Template  = require('../template');
var prop      = require('../common').prop;


////////////////////////////////////////////////////////////////////////////////


// Class constructor
var JadeEngine = module.exports = function JadeEngine() {
  Template.apply(this, arguments);
};


require('util').inherits(JadeEngine, Template);


// Check whenever coffee-script module is loaded
JadeEngine.prototype.isInitialized = function () {
  return !!Jade;
};


// Autoload coffee-script library
JadeEngine.prototype.initializeEngine = function () {
  Jade = this.require('jade');
};


// Internal (private) options storage
var options = {};


/**
 *  JadeEngine.setOptions(value) -> Void
 *  - value (Object):
 *
 *  Allows to set Jade compilation options.
 *  See Jade compilation options for details.
 *
 *  Default: `{}`.
 *
 *
 *  ##### Example
 *
 *      JadeEngine.setOptions({self: true});
 **/
JadeEngine.setOptions = function (value) {
  options = _.clone(value);
};


// Render data
JadeEngine.prototype.evaluate = function (context, locals, callback) {
  try {
    var jade_path = path.resolve(context.rootPath, context.pathname);
    var result = Jade.compile(this.data, _.extend({}, options, {
      client:   true,
<<<<<<< HEAD
      filename: jade_path
=======
      filename: context.pathname
>>>>>>> 67039794
    }));

    callback(null, result.toString());
  } catch (err) {
    callback(err);
  }
};<|MERGE_RESOLUTION|>--- conflicted
+++ resolved
@@ -27,7 +27,6 @@
 
 
 // 3rd-party
-var path = require('path');
 var _ = require('underscore');
 var Jade;   // initialized later
 
@@ -87,14 +86,9 @@
 // Render data
 JadeEngine.prototype.evaluate = function (context, locals, callback) {
   try {
-    var jade_path = path.resolve(context.rootPath, context.pathname);
     var result = Jade.compile(this.data, _.extend({}, options, {
       client:   true,
-<<<<<<< HEAD
-      filename: jade_path
-=======
       filename: context.pathname
->>>>>>> 67039794
     }));
 
     callback(null, result.toString());
